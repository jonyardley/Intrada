use axum::{response::Json, routing::get, Router};
use serde::Serialize;
use serde_json::json;
use sqlx::PgPool;
use std::net::SocketAddr;
use tower_http::cors::{Any, CorsLayer};

mod goals;
mod studies;

#[derive(Debug, Serialize)]
pub struct ApiError {
    message: String,
}

impl From<sqlx::Error> for ApiError {
    fn from(err: sqlx::Error) -> Self {
        ApiError {
            message: err.to_string(),
        }
    }
}

async fn setup_database() -> Result<PgPool, sqlx::Error> {
    let database_url = std::env::var("DATABASE_URL").expect("DATABASE_URL must be set");

    let pool = PgPool::connect(&database_url).await?;

    // Run migrations
    sqlx::migrate!("./migrations").run(&pool).await?;

    Ok(pool)
}

#[tokio::main]
async fn main() {
    // Load .env file for local development (will be ignored in production)
    dotenvy::dotenv().ok();

    let pool = setup_database().await.expect("Failed to setup database");

    let health = || async { Json(json!({ "status": "ok" })) };

    let app = Router::new()
        .route(
            "/",
            get(|| async {
                Json(json!({ "message": "Hello, world! This is the Intrada Server..." }))
            }),
        )
        .route("/health", get(health))
        .merge(goals::routes())
        .merge(studies::routes())
<<<<<<< HEAD
=======
        .layer(
            CorsLayer::new()
                .allow_origin(Any)
                .allow_methods(Any)
                .allow_headers(Any),
        )
>>>>>>> fc91ae8d
        .with_state(pool);

    let port = std::env::var("PORT")
        .unwrap_or_else(|_| "3000".to_string())
        .parse::<u16>()
        .expect("PORT must be a valid number");

    let addr = SocketAddr::from(([0, 0, 0, 0], port));
    let listener = tokio::net::TcpListener::bind(addr).await.unwrap();

    println!("Server running on http://0.0.0.0:{port}");
    axum::serve(listener, app).await.unwrap();
}

// *************
// TESTS
// *************

#[cfg(test)]
mod tests {
    use super::*;

    #[test]
    fn test_api_error_from_string() {
        let error_msg = "Test error message";
        let api_error = ApiError {
            message: error_msg.to_string(),
        };

        assert_eq!(api_error.message, error_msg);
    }

    #[test]
    fn test_api_error_debug() {
        let api_error = ApiError {
            message: "Debug test".to_string(),
        };

        let debug_str = format!("{api_error:?}");
        assert!(debug_str.contains("Debug test"));
    }

    #[test]
    fn test_api_error_serialization() {
        let api_error = ApiError {
            message: "Serialization test".to_string(),
        };

        let serialized = serde_json::to_string(&api_error).unwrap();
        assert!(serialized.contains("Serialization test"));
        assert!(serialized.contains("message"));
    }

    #[test]
    fn test_port_parsing() {
        // Test valid port
        let port_str = "8080";
        let port: u16 = port_str.parse().unwrap();
        assert_eq!(port, 8080);

        // Test default port value
        let default_port = "3000";
        let port: u16 = default_port.parse().unwrap();
        assert_eq!(port, 3000);
    }

    #[test]
    fn test_socket_addr_creation() {
        let addr = SocketAddr::from(([0, 0, 0, 0], 3000));
        assert_eq!(addr.port(), 3000);
        assert_eq!(addr.ip().to_string(), "0.0.0.0");
    }

    #[test]
    fn test_router_creation() {
        // Test that we can create a router without panicking
        let router = Router::new()
            .merge(goals::routes())
            .merge(studies::routes());

        // This is a basic smoke test - the router should be created successfully
        // In a real integration test, we'd test the actual routes
        assert!(format!("{router:?}").contains("Router"));
    }
}<|MERGE_RESOLUTION|>--- conflicted
+++ resolved
@@ -51,15 +51,12 @@
         .route("/health", get(health))
         .merge(goals::routes())
         .merge(studies::routes())
-<<<<<<< HEAD
-=======
         .layer(
             CorsLayer::new()
                 .allow_origin(Any)
                 .allow_methods(Any)
                 .allow_headers(Any),
         )
->>>>>>> fc91ae8d
         .with_state(pool);
 
     let port = std::env::var("PORT")
