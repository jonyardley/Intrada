--- conflicted
+++ resolved
@@ -12,35 +12,7 @@
                     showingAddForm = true
                 }
                 
-<<<<<<< HEAD
-                // Studies section
-                VStack(alignment: .leading, spacing: 10) {
-                    Text("Your Studies")
-                        .font(.title2)
-                        .fontWeight(.semibold)
-                        .padding(.horizontal)
-                    
-                    if core.view.studies.isEmpty {
-                        Text("No studies yet")
-                            .foregroundColor(.gray)
-                            .frame(maxWidth: .infinity, alignment: .center)
-                            .padding()
-                            .background(Color.gray.opacity(0.1))
-                            .cornerRadius(8)
-                            .padding(.horizontal)
-                    } else {
-                        ForEach(core.view.studies, id: \.id) { study in
-                            NavigationLink(destination: StudyDetailView(core: core, study: study)) {
-                                StudyCard(study: study)
-                                    .padding(.horizontal)
-                            }
-                            .buttonStyle(PlainButtonStyle())
-                        }
-                    }
-                }
-=======
                 studiesSection
->>>>>>> fc91ae8d
             }
             .padding(.vertical, Theme.Spacing.lg)
         }
